--- conflicted
+++ resolved
@@ -9,9 +9,5 @@
   message: {type: VType.String()}, // поле, которое заполняется значение toString(), если оно указано для события
   type: {required: true, type: VType.String().notEmpty()}, // event, error, warning ...
   service: {required: true, type: VType.String(), validate: v => /^[\w\:\-\_\/\.]+$/.test(v)}, // название ноды и сервиса, через двоеточие
-<<<<<<< HEAD
-  context: require('../context/context.schema').contextSchema, // контекст, в котором было созданное событие
-=======
->>>>>>> eaa2504b
   _final: false,
 });